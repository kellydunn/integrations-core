# (C) Datadog, Inc. 2010-2017
# All rights reserved
# Licensed under Simplified BSD License (see LICENSE)
from datetime import datetime, timedelta
from urlparse import urljoin
import re
import time
import random
import copy

import requests
import simplejson as json

from checks import AgentCheck
try:
    # Agent >= 6.0: the check pushes tags invoking `set_external_tags`
    from datadog_agent import set_external_tags
except ImportError:
    # Agent < 6.0: the Agent pulls tags invoking `OpenStackCheck.get_external_host_tags`
    set_external_tags = None


SOURCE_TYPE = 'openstack'

V21_NOVA_API_VERSION = 'v2.1'

DEFAULT_KEYSTONE_API_VERSION = 'v3'
DEFAULT_NOVA_API_VERSION = V21_NOVA_API_VERSION
FALLBACK_NOVA_API_VERSION = 'v2'
DEFAULT_NEUTRON_API_VERSION = 'v2.0'

DEFAULT_API_REQUEST_TIMEOUT = 15  # [HACK] Bumped from 5 -> 15 to help detect timeouts

NOVA_HYPERVISOR_METRICS = [
    'current_workload',
    'disk_available_least',
    'free_disk_gb',
    'free_ram_mb',
    'local_gb',
    'local_gb_used',
    'memory_mb',
    'memory_mb_used',
    'running_vms',
    'vcpus',
    'vcpus_used',
]

NOVA_SERVER_METRICS = [
    "hdd_errors",
    "hdd_read",
    "hdd_read_req",
    "hdd_write",
    "hdd_write_req",
    "memory",
    "memory-actual",
    "memory-rss",
    "cpu0_time",

    "vda_errors",
    "vda_read",
    "vda_read_req",
    "vda_write",
    "vda_write_req"
]

NOVA_SERVER_INTERFACE_SEGMENTS = ['_rx', '_tx']

PROJECT_METRICS = dict([
    ("maxImageMeta", "max_image_meta"),
    ("maxPersonality", "max_personality"),
    ("maxPersonalitySize", "max_personality_size"),
    ("maxSecurityGroupRules", "max_security_group_rules"),
    ("maxSecurityGroups", "max_security_groups"),
    ("maxServerMeta", "max_server_meta"),
    ("maxTotalCores", "max_total_cores"),
    ("maxTotalFloatingIps", "max_total_floating_ips"),
    ("maxTotalInstances", "max_total_instances"),
    ("maxTotalKeypairs", "max_total_keypairs"),
    ("maxTotalRAMSize", "max_total_ram_size"),

    ("totalImageMetaUsed", "total_image_meta_used"),
    ("totalPersonalityUsed", "total_personality_used"),
    ("totalPersonalitySizeUsed", "total_personality_size_used"),
    ("totalSecurityGroupRulesUsed", "total_security_group_rules_used"),
    ("totalSecurityGroupsUsed", "total_security_groups_used"),
    ("totalServerMetaUsed", "total_server_meta_used"),
    ("totalCoresUsed", "total_cores_used"),
    ("totalFloatingIpsUsed", "total_floating_ips_used"),
    ("totalInstancesUsed", "total_instances_used"),
    ("totalKeypairsUsed", "total_keypairs_used"),
    ("totalRAMUsed", "total_ram_used"),
])

DIAGNOSTICABLE_STATES = [
    'ACTIVE'
]

REMOVED_STATES = [
    'DELETED',
    'SHUTOFF'
]

UNSCOPED_AUTH = 'unscoped'

BASE_BACKOFF_SECS = 15
MAX_BACKOFF_SECS = 300


class OpenStackAuthFailure(Exception):
    pass


class InstancePowerOffFailure(Exception):
    pass


class IncompleteConfig(Exception):
    pass


class IncompleteAuthScope(IncompleteConfig):
    pass


class IncompleteIdentity(IncompleteConfig):
    pass


class MissingEndpoint(Exception):
    pass


class MissingNovaEndpoint(MissingEndpoint):
    pass


class MissingNeutronEndpoint(MissingEndpoint):
    pass


class KeystoneUnreachable(Exception):
    pass


class OpenStackScope(object):
    def __init__(self, auth_token):
        self.auth_token = auth_token

    @classmethod
    def request_auth_token(cls, auth_scope, identity, keystone_server_url, ssl_verify, proxy=None):
        if not auth_scope:
            auth_scope = UNSCOPED_AUTH

        payload = {'auth': {'identity': identity, 'scope': auth_scope}}
        auth_url = urljoin(keystone_server_url, "{0}/auth/tokens".format(DEFAULT_KEYSTONE_API_VERSION))
        headers = {'Content-Type': 'application/json'}

        resp = requests.post(auth_url, headers=headers, data=json.dumps(payload), verify=ssl_verify, timeout=DEFAULT_API_REQUEST_TIMEOUT, proxies=proxy)
        resp.raise_for_status()

        return resp

    @classmethod
    def get_user_identity(cls, instance_config):
        """
        Parse user identity out of init_config

        To guarantee a uniquely identifiable user, expects
        {"user": {"name": "my_username", "password": "my_password",
                  "domain": {"id": "my_domain_id"}
                  }
        }
        """
        user = instance_config.get('user')
        if not user\
                or not user.get('name')\
                or not user.get('password')\
                or not user.get("domain")\
                or not user.get("domain").get("id"):

            raise IncompleteIdentity()

        identity = {
            "methods": ['password'],
            "password": {"user": user}
        }
        return identity

    @classmethod
    def get_auth_scope(cls, instance_config):
        """
        Parse authorization scope out of init_config

        To guarantee a uniquely identifiable scope, expects either:
        {'project': {'name': 'my_project', 'domain': {'id': 'my_domain_id'}}}
        OR
        {'project': {'id': 'my_project_id'}}
        """
        auth_scope = instance_config.get('auth_scope')
        if not auth_scope:
            return None

        if not auth_scope.get('project'):
            raise IncompleteAuthScope()

        if auth_scope['project'].get('name'):
            # We need to add a domain scope to avoid name clashes. Search for one. If not raise IncompleteConfig
            if not auth_scope['project'].get('domain', {}).get('id'):
                raise IncompleteAuthScope()
        else:
            # Assume a unique project id has been given
            if not auth_scope['project'].get('id'):
                raise IncompleteAuthScope()

        return auth_scope

    @classmethod
    def get_auth_response_from_config(cls, init_config, instance_config, proxy_config=None):
        keystone_server_url = init_config.get("keystone_server_url")
        if not keystone_server_url:
            raise IncompleteConfig()

        ssl_verify = init_config.get("ssl_verify", False)

        auth_scope = cls.get_auth_scope(instance_config)
        identity = cls.get_user_identity(instance_config)

        exception_msg = None
        try:
            auth_resp = cls.request_auth_token(auth_scope, identity, keystone_server_url, ssl_verify, proxy_config)
        except (requests.exceptions.HTTPError, requests.exceptions.Timeout, requests.exceptions.ConnectionError):
            exception_msg = "Failed keystone auth with user:{user} domain:{domain} scope:{scope} @{url}".format(
                user=identity['password']['user']['name'],
                domain=identity['password']['user']['domain']['id'],
                scope=auth_scope,
                url=keystone_server_url)

        if exception_msg:
            try:
                identity['password']['user']['domain']['name'] = identity['password']['user']['domain'].pop('id')

                if auth_scope and 'domain' in auth_scope['project']:
                    auth_scope['project']['domain']['name'] = auth_scope['project']['domain'].pop('id')
                elif auth_scope:
                    auth_scope['project']['name'] = auth_scope['project'].pop('id')
                auth_resp = cls.request_auth_token(auth_scope, identity, keystone_server_url, ssl_verify, proxy_config)
            except (requests.exceptions.HTTPError, requests.exceptions.Timeout, requests.exceptions.ConnectionError) as e:
                exception_msg = "{msg} and also failed keystone auth with identity:{user} domain:{domain} scope:{scope} @{url}: {ex}".format(
                    msg=exception_msg,
                    user=identity['password']['user']['name'],
                    domain=identity['password']['user']['domain']['name'],
                    scope=auth_scope,
                    url=keystone_server_url,
                    ex=e)
                raise KeystoneUnreachable(exception_msg)

        return auth_scope, auth_resp.headers.get('X-Subject-Token'), auth_resp


class OpenStackUnscoped(OpenStackScope):
    def __init__(self, auth_token, project_scope_map):
        super(OpenStackUnscoped, self).__init__(auth_token)
        self.project_scope_map = project_scope_map

    @classmethod
    def from_config(cls, init_config, instance_config, proxy_config=None):
        keystone_server_url = init_config.get("keystone_server_url")
        if not keystone_server_url:
            raise IncompleteConfig()

        ssl_verify = init_config.get("ssl_verify", False)
        nova_api_version = init_config.get("nova_api_version", DEFAULT_NOVA_API_VERSION)

        _, auth_token, _ = cls.get_auth_response_from_config(init_config, instance_config, proxy_config)

        try:
            project_resp = cls.request_project_list(auth_token, keystone_server_url, ssl_verify, proxy_config)
            projects = project_resp.json().get('projects')
        except (requests.exceptions.HTTPError, requests.exceptions.Timeout, requests.exceptions.ConnectionError) as e:
            exception_msg = "unable to retrieve project list from keystone auth with identity: @{url}: {ex}".format(
                url=keystone_server_url,
                ex=e)
            raise KeystoneUnreachable(exception_msg)

        project_scope_map = {}
        for project in projects:
            try:
                project_key = project['name'], project['id']
                token_resp = cls.get_token_for_project(auth_token, project, keystone_server_url,
                                                       ssl_verify, proxy_config)
                project_auth_token = token_resp.headers.get('X-Subject-Token')
            except (requests.exceptions.HTTPError, requests.exceptions.Timeout, requests.exceptions.ConnectionError) as e:
                # TODO: Raise something
                pass

            try:
                service_catalog = KeystoneCatalog.from_auth_response(
                    token_resp.json(), nova_api_version
                )
            except MissingNovaEndpoint:
                service_catalog = KeystoneCatalog.from_auth_response(
                    token_resp.json(), FALLBACK_NOVA_API_VERSION
                )

            project_auth_scope = {
                'project': {
                    'name': project['name'],
                    'id': project['id'],
                    'domain': {} if project['domain_id'] is None else {'id': project['domain_id']}
                }
            }
            project_scope = OpenStackProjectScope(project_auth_token, project_auth_scope, service_catalog)
            project_scope_map[project_key] = project_scope

        return cls(auth_token, project_scope_map)

    @classmethod
    def get_token_for_project(cls, auth_token, project, keystone_server_url, ssl_verify, proxy=None):
        identity = {
            "methods": ['token'],
            "token": {"id": auth_token}
        }
        scope = {
            'project': {'id': project['id']}
        }
        payload = {'auth': {'identity': identity, 'scope': scope}}
        headers = {'Content-Type': 'application/json'}
        auth_url = urljoin(keystone_server_url, "{0}/auth/tokens".format(DEFAULT_KEYSTONE_API_VERSION))

        resp = requests.post(auth_url, headers=headers, data=json.dumps(payload), verify=ssl_verify, timeout=DEFAULT_API_REQUEST_TIMEOUT, proxies=proxy)
        resp.raise_for_status()

        return resp

    @classmethod
    def request_project_list(cls, auth_token, keystone_server_url, ssl_verify, proxy=None):
        auth_url = urljoin(keystone_server_url, "{0}/auth/projects".format(DEFAULT_KEYSTONE_API_VERSION))
        headers = {'X-Auth-Token': auth_token}

        resp = requests.get(auth_url, headers=headers, verify=ssl_verify, timeout=DEFAULT_API_REQUEST_TIMEOUT, proxies=proxy)
        resp.raise_for_status()

        return resp


class OpenStackProjectScope(OpenStackScope):
    """
    Container class for a single project's authorization scope
    Embeds the auth token to be included with API requests, and refreshes
    the token on expiry
    """
    def __init__(self, auth_token, auth_scope, service_catalog):
        super(OpenStackProjectScope, self).__init__(auth_token)

        # Store some identifiers for this project
        self.project_name = auth_scope["project"].get("name")
        self.domain_id = auth_scope["project"].get("domain", {}).get("id")
        self.tenant_id = auth_scope["project"].get("id")
        self.service_catalog = service_catalog

    @classmethod
    def from_config(cls, init_config, instance_config, proxy_config=None):
        keystone_server_url = init_config.get("keystone_server_url")
        if not keystone_server_url:
            raise IncompleteConfig()

        nova_api_version = init_config.get("nova_api_version", DEFAULT_NOVA_API_VERSION)

        auth_scope, auth_token, auth_resp = cls.get_auth_response_from_config(init_config, instance_config, proxy_config)

        try:
            service_catalog = KeystoneCatalog.from_auth_response(
                auth_resp.json(), nova_api_version
            )
        except MissingNovaEndpoint:
            service_catalog = KeystoneCatalog.from_auth_response(
                auth_resp.json(), FALLBACK_NOVA_API_VERSION
            )

        # (NOTE): aaditya
        # In some cases, the nova url is returned without the tenant id suffixed
        # e.g. http://172.0.0.1:8774 rather than http://172.0.0.1:8774/<tenant_id>
        # It is still unclear when this happens, but for now the user can configure
        # `append_tenant_id` to manually add this suffix for downstream requests
        if instance_config.get("append_tenant_id", False):
            t_id = auth_scope["project"].get("id")

            assert t_id and t_id not in service_catalog.nova_endpoint,\
                """Incorrect use of append_tenant_id, please inspect the service catalog response of your Identity server.
                   You may need to disable this flag if your Nova service url contains the tenant_id already"""

            service_catalog.nova_endpoint = urljoin(service_catalog.nova_endpoint, t_id)

        return cls(auth_token, auth_scope, service_catalog)


class KeystoneCatalog(object):
    """
    A registry of services, scoped to the project, returned by the identity server
    Contains parsers for retrieving service endpoints from the server auth response
    """
    def __init__(self, nova_endpoint, neutron_endpoint):
        self.nova_endpoint = nova_endpoint
        self.neutron_endpoint = neutron_endpoint

    @classmethod
    def from_auth_response(cls, json_response, nova_api_version,
                           keystone_server_url=None, auth_token=None, proxy=None):
        try:
            return cls(
                nova_endpoint=cls.get_nova_endpoint(json_response, nova_api_version),
                neutron_endpoint=cls.get_neutron_endpoint(json_response)
            )
        except (MissingNeutronEndpoint, MissingNovaEndpoint) as e:
            if keystone_server_url and auth_token:
                return cls.from_unscoped_token(keystone_server_url, auth_token,
                                               nova_api_version, proxy)
            else:
                raise e

    @classmethod
    def from_unscoped_token(cls, keystone_server_url, auth_token,
                            nova_api_version, ssl_verify=True, proxy=None):
        catalog_url = urljoin(keystone_server_url, "{0}/auth/catalog".format(
            DEFAULT_KEYSTONE_API_VERSION))
        headers = {'X-Auth-Token': auth_token}

        resp = requests.get(catalog_url, headers=headers, verify=ssl_verify,
                            timeout=DEFAULT_API_REQUEST_TIMEOUT, proxies=proxy)
        resp.raise_for_status()
        json_resp = resp.json()
        json_resp = {'token': json_resp}

        return cls(
            nova_endpoint=cls.get_nova_endpoint(json_resp, nova_api_version),
            neutron_endpoint=cls.get_neutron_endpoint(json_resp)
        )

    @classmethod
    def get_neutron_endpoint(cls, json_resp):
        """
        Parse the service catalog returned by the Identity API for an endpoint matching the Neutron service
        Sends a CRITICAL service check when none are found registered in the Catalog
        """
        catalog = json_resp.get('token', {}).get('catalog', [])
        match = 'neutron'

        neutron_endpoint = None
        for entry in catalog:
            if entry['name'] == match or 'Networking' in entry['name']:
                valid_endpoints = {}
                for ep in entry['endpoints']:
                    interface = ep.get('interface', '')
                    if interface in ['public', 'internal']:
                        valid_endpoints[interface] = ep['url']

                if valid_endpoints:
                    # Favor public endpoints over internal
                    neutron_endpoint = valid_endpoints.get("public",
                                                           valid_endpoints.get("internal"))
                    break
        else:
            raise MissingNeutronEndpoint()

        return neutron_endpoint

    @classmethod
    def get_nova_endpoint(cls, json_resp, nova_api_version=None):
        """
        Parse the service catalog returned by the Identity API for an endpoint matching the Nova service with the requested version
        Sends a CRITICAL service check when no viable candidates are found in the Catalog
        """
        nova_version = nova_api_version or DEFAULT_NOVA_API_VERSION
        catalog = json_resp.get('token', {}).get('catalog', [])

        nova_match = 'novav21' if nova_version == V21_NOVA_API_VERSION else 'nova'

        for entry in catalog:
            if entry['name'] == nova_match or 'Compute' in entry['name']:
                # Collect any endpoints on the public or internal interface
                valid_endpoints = {}
                for ep in entry['endpoints']:
                    interface = ep.get('interface', '')
                    if interface in ['public', 'internal']:
                        valid_endpoints[interface] = ep['url']

                if valid_endpoints:
                    # Favor public endpoints over internal
                    nova_endpoint = valid_endpoints.get("public",
                                                        valid_endpoints.get("internal"))
                    return nova_endpoint
        else:
            raise MissingNovaEndpoint()


class OpenStackCheck(AgentCheck):
    CACHE_TTL = {
        "aggregates": 300,  # seconds
        "physical_hosts": 300,
        "hypervisors": 300
    }

    FETCH_TIME_ACCESSORS = {
        "aggregates": "_last_aggregate_fetch_time",
        "physical_hosts": "_last_host_fetch_time",
        "hypervisors": "_last_hypervisor_fetch_time"
    }

    HYPERVISOR_STATE_UP = 'up'
    HYPERVISOR_STATE_DOWN = 'down'
    NETWORK_STATE_UP = 'UP'

    NETWORK_API_SC = 'openstack.neutron.api.up'
    COMPUTE_API_SC = 'openstack.nova.api.up'
    IDENTITY_API_SC = 'openstack.keystone.api.up'

    # Service checks for individual hypervisors and networks
    HYPERVISOR_SC = 'openstack.nova.hypervisor.up'
    NETWORK_SC = 'openstack.neutron.network.up'

    HYPERVISOR_CACHE_EXPIRY = 120  # seconds

    def __init__(self, name, init_config, agentConfig, instances=None):
        AgentCheck.__init__(self, name, init_config, agentConfig, instances)

        self._ssl_verify = init_config.get("ssl_verify", True)
        self.keystone_server_url = init_config.get("keystone_server_url")
        self._hypervisor_name_cache = {}

        if not self.keystone_server_url:
            raise IncompleteConfig()

        # Current authentication scopes
        self._parent_scope = None
        self._current_scope = None

        # Cache some things between runs for values that change rarely
        self._aggregate_list = None

        # Mapping of check instances to associated OpenStack project scopes
        self.instance_map = {}

        # Mapping of Nova-managed servers to tags
        self.external_host_tags = {}

        self.exclude_network_id_rules = set(
            [re.compile(ex) for ex in init_config.get('exclude_network_ids', [])]
        )

        self.exclude_server_id_rules = set(
            [re.compile(ex) for ex in init_config.get('exclude_server_ids', [])]
        )

        skip_proxy = not init_config.get('use_agent_proxy', True)
        self.proxy_config = None if skip_proxy else self.proxies

        self.backoff = {}
        random.seed()

        # ISO8601 date time: used to filter the call to get the list of nova servers
        self.changes_since_time = {}

        # Ex: server_details_by_id = {
        #   UUID: {UUID: <value>, etc}
        #   1: {id: 1, name: hostA},
        #   2: {id: 2, name: hostB}
        # }
        self.server_details_by_id = {}

    def _make_request_with_auth_fallback(self, url, headers=None, params=None):
        """
        Generic request handler for OpenStack API requests
        Raises specialized Exceptions for commonly encountered error codes
        """
        self.log.debug("Request URL and Params: %s, %s", url, params)
        try:
            resp = requests.get(url, headers=headers, verify=self._ssl_verify, params=params,
                                timeout=DEFAULT_API_REQUEST_TIMEOUT, proxies=self.proxy_config)
            resp.raise_for_status()
        except requests.HTTPError as e:
            self.log.debug("Response Headers: %s", resp.headers)
            self.log.debug("Error contacting openstack endpoint: %s", e)
            if resp.status_code == 401:
                self.log.info('Need to reauthenticate before next check')

                # Delete the scope, we'll populate a new one on the next run for this instance
                self.delete_current_scope()
            elif resp.status_code == 409:
                raise InstancePowerOffFailure()
            elif resp.status_code == 404:
                raise e
            else:
                raise

        return resp.json()

    def _instance_key(self, instance):
        i_key = instance.get('name')
        if not i_key:
            # We need a name to identify this instance
            raise IncompleteConfig()
        return i_key

    def delete_current_scope(self):
        scope_to_delete = self._parent_scope if self._parent_scope else self._current_scope
        for i_key, scope in self.instance_map.items():
            if scope is scope_to_delete:
                self.log.debug("Deleting current scope: %s", i_key)
                del self.instance_map[i_key]

    def should_run(self, instance):
        i_key = self._instance_key(instance)
        if i_key not in self.backoff:
            self.backoff[i_key] = {
                'retries': 0,
                'scheduled': time.time(),
            }

        if self.backoff[i_key]['scheduled'] <= time.time():
            return True

        return False

    def do_backoff(self, instance):
        i_key = self._instance_key(instance)
        tracker = self.backoff[i_key]

        self.backoff[i_key]['retries'] += 1
        jitter = min(MAX_BACKOFF_SECS, BASE_BACKOFF_SECS * 2 ** self.backoff[i_key]['retries'])

        # let's add some jitter  (half jitter)
        backoff_interval = jitter / 2
        backoff_interval += random.randint(0, backoff_interval)

        tags = instance.get('tags', [])
        hypervisor_name = self._hypervisor_name_cache.get(i_key)
        if hypervisor_name:
            tags.extend("hypervisor:{}".format(hypervisor_name))

        self.gauge("openstack.backoff.interval", backoff_interval, tags=tags)
        self.gauge("openstack.backoff.retries", self.backoff[i_key]['retries'], tags=tags)

        tracker['scheduled'] = time.time() + backoff_interval

    def reset_backoff(self, instance):
        i_key = self._instance_key(instance)
        self.backoff[i_key]['retries'] = 0
        self.backoff[i_key]['scheduled'] = time.time()

    def get_scope_for_instance(self, instance):
        i_key = self._instance_key(instance)
        self.log.debug("Getting scope for instance %s", i_key)
        return self.instance_map[i_key]

    def set_scope_for_instance(self, instance, scope):
        i_key = self._instance_key(instance)
        self.log.debug("Setting scope for instance %s", i_key)
        self.instance_map[i_key] = scope

    def delete_scope_for_instance(self, instance):
        i_key = self._instance_key(instance)
        self.log.debug("Deleting scope for instance %s", i_key)
        del self.instance_map[i_key]

    def get_auth_token(self, instance=None):
        if not instance:
            # Assume instance scope is populated on self
            return self._current_scope.auth_token

        return self.get_scope_for_instance(instance).auth_token

    # Network
    def get_neutron_endpoint(self, instance=None):
        if not instance:
            # Assume instance scope is populated on self
            return self._current_scope.service_catalog.neutron_endpoint

        return self.get_scope_for_instance(instance).service_catalog.neutron_endpoint

    def get_network_stats(self):
        """
        Collect stats for all reachable networks
        """

        # FIXME: (aaditya) Check all networks defaults to true until we can reliably assign agents to networks to monitor
        if self.init_config.get('check_all_networks', True):
            all_network_ids = set(self.get_all_network_ids())

            # Filter out excluded networks
            network_ids = [
                network_id for network_id in all_network_ids
                if not any([re.match(exclude_id, network_id) for exclude_id in self.exclude_network_id_rules])
            ]
        else:
            network_ids = self.init_config.get('network_ids', [])

        if not network_ids:
            self.warning("Your check is not configured to monitor any networks.\n" +
                         "Please list `network_ids` under your init_config")

        for nid in network_ids:
            self.get_stats_for_single_network(nid)

    def get_all_network_ids(self):
        url = '{0}/{1}/networks'.format(self.get_neutron_endpoint(), DEFAULT_NEUTRON_API_VERSION)
        headers = {'X-Auth-Token': self.get_auth_token()}

        network_ids = []
        try:
            net_details = self._make_request_with_auth_fallback(url, headers)
            for network in net_details['networks']:
                network_ids.append(network['id'])
        except Exception as e:
            self.warning('Unable to get the list of all network ids: {0}'.format(str(e)))
            raise e

        return network_ids

    def get_stats_for_single_network(self, network_id):
        url = '{0}/{1}/networks/{2}'.format(self.get_neutron_endpoint(), DEFAULT_NEUTRON_API_VERSION, network_id)
        headers = {'X-Auth-Token': self.get_auth_token()}
        net_details = self._make_request_with_auth_fallback(url, headers)

        service_check_tags = ['network:{0}'.format(network_id)]

        network_name = net_details.get('network', {}).get('name')
        if network_name is not None:
            service_check_tags.append('network_name:{0}'.format(network_name))

        tenant_id = net_details.get('network', {}).get('tenant_id')
        if tenant_id is not None:
            service_check_tags.append('tenant_id:{0}'.format(tenant_id))

        if net_details.get('network', {}).get('admin_state_up'):
            self.service_check(self.NETWORK_SC, AgentCheck.OK, tags=service_check_tags)
        else:
            self.service_check(self.NETWORK_SC, AgentCheck.CRITICAL, tags=service_check_tags)

    # Compute
    def get_nova_endpoint(self, instance=None):
        if not instance:
            # Assume instance scope is populated on self
            return self._current_scope.service_catalog.nova_endpoint

        return self.get_scope_for_instance(instance).service_catalog.nova_endpoint

    def _parse_uptime_string(self, uptime):
        """ Parse u' 16:53:48 up 1 day, 21:34,  3 users,  load average: 0.04, 0.14, 0.19\n' """
        uptime = uptime.strip()
        load_averages = uptime[uptime.find('load average:'):].split(':')[1].split(',')
        uptime_sec = uptime.split(',')[0]

        return {
            'loads': map(float, load_averages),
            'uptime_sec': uptime_sec
        }

    def get_all_hypervisor_ids(self, filter_by_host=None):
        nova_version = self.init_config.get("nova_api_version", DEFAULT_NOVA_API_VERSION)
        if nova_version >= V21_NOVA_API_VERSION:
            url = '{0}/os-hypervisors'.format(self.get_nova_endpoint())
            headers = {'X-Auth-Token': self.get_auth_token()}

            hypervisor_ids = []
            try:
                hv_list = self._make_request_with_auth_fallback(url, headers)
                for hv in hv_list['hypervisors']:
                    if filter_by_host and hv['hypervisor_hostname'] == filter_by_host:
                        # Assume one-one relationship between hypervisor and host, return the 1st found
                        return [hv['id']]

                    hypervisor_ids.append(hv['id'])
            except Exception as e:
                self.warning('Unable to get the list of all hypervisors: {0}'.format(str(e)))
                raise e

            return hypervisor_ids
        else:
            if not self.init_config.get("hypervisor_ids"):
                self.warning("Nova API v2 requires admin privileges to index hypervisors. " +
                             "Please specify the hypervisor you wish to monitor under the `hypervisor_ids` section")
                return []
            return self.init_config.get("hypervisor_ids")

    def get_all_aggregate_hypervisors(self):
        url = '{0}/os-aggregates'.format(self.get_nova_endpoint())
        headers = {'X-Auth-Token': self.get_auth_token()}

        hypervisor_aggregate_map = {}
        try:
            aggregate_list = self._make_request_with_auth_fallback(url, headers)
            for v in aggregate_list['aggregates']:
                for host in v['hosts']:
                    hypervisor_aggregate_map[host] = {
                        'aggregate': v['name'],
                        'availability_zone': v['availability_zone']
                    }

        except Exception as e:
            self.warning('Unable to get the list of aggregates: {0}'.format(str(e)))
            raise e

        return hypervisor_aggregate_map

    def get_uptime_for_single_hypervisor(self, hyp_id):
        url = '{0}/os-hypervisors/{1}/uptime'.format(self.get_nova_endpoint(), hyp_id)
        headers = {'X-Auth-Token': self.get_auth_token()}

        resp = self._make_request_with_auth_fallback(url, headers)
        uptime = resp['hypervisor']['uptime']
        return self._parse_uptime_string(uptime)

    def get_stats_for_single_hypervisor(self, hyp_id, instance, host_tags=None):
        url = '{0}/os-hypervisors/{1}'.format(self.get_nova_endpoint(), hyp_id)
        headers = {'X-Auth-Token': self.get_auth_token()}
        resp = self._make_request_with_auth_fallback(url, headers)
        hyp = resp['hypervisor']
        host_tags = host_tags or []
        self._hypervisor_name_cache[self._instance_key(instance)] = hyp['hypervisor_hostname']
        tags = [
            'hypervisor:{0}'.format(hyp['hypervisor_hostname']),
            'hypervisor_id:{0}'.format(hyp['id']),
            'virt_type:{0}'.format(hyp['hypervisor_type'])
        ]
        tags.extend(host_tags)

        try:
            uptime = self.get_uptime_for_single_hypervisor(hyp['id'])
        except Exception as e:
            self.warning('Unable to get uptime for hypervisor {0}: {1}'.format(hyp['id'], str(e)))
            uptime = {}

        hyp_state = hyp.get('state', None)
        if hyp_state is None:
            try:
                # Fall back for pre Nova v2.1 to the uptime response
                if uptime.get('uptime_sec', 0) > 0:
                    hyp_state = self.HYPERVISOR_STATE_UP
                else:
                    hyp_state = self.HYPERVISOR_STATE_DOWN
            except Exception:
                # This creates the AgentCheck.UNKNOWN state
                pass

        if hyp_state is None:
            self.service_check(self.HYPERVISOR_SC, AgentCheck.UNKNOWN,
                               tags=tags)
        elif hyp_state != self.HYPERVISOR_STATE_UP:
            self.service_check(self.HYPERVISOR_SC, AgentCheck.CRITICAL,
                               tags=tags)
        else:
            self.service_check(self.HYPERVISOR_SC, AgentCheck.OK,
                               tags=tags)

        for label, val in hyp.iteritems():
            if label in NOVA_HYPERVISOR_METRICS:
                metric_label = "openstack.nova.{0}".format(label)
                self.gauge(metric_label, val, tags=tags)

        load_averages = uptime.get("loads")
        if load_averages is not None:
            assert len(load_averages) == 3
            for i, avg in enumerate([1, 5, 15]):
                self.gauge('openstack.nova.hypervisor_load.{0}'.format(avg), load_averages[i], tags=tags)

    # Get all of the server IDs and their metadata and cache them
    # After the first run, we will only get servers that have changed state since the last collection run
    def get_all_servers(self, i_key, filter_by_host=None):

        # Print the current state of the cache:
        self.log.debug("Cache before server refresh: %s", self.server_details_by_id)

        # Print the current state of the cache:
        query_params = {}
        if filter_by_host:
            filter_by_host = filter_by_host.split('.')[0] # HACK we added this line to split hostname
            query_params["host"] = filter_by_host

        # If we don't have a timestamp for this instance, default to None
        if i_key in self.changes_since_time:
            self.log.debug("Last changes-since time is: %s", self.changes_since_time.get(i_key))
            query_params['changes-since'] = self.changes_since_time.get(i_key)

        url = '{0}/servers/detail'.format(self.get_nova_endpoint())
        headers = {'X-Auth-Token': self.get_auth_token()}
        query_params["all_tenants"] = True # HACK we added this line
        servers = []

        try:
            # Get a list of active servers
            query_params['status'] = 'ACTIVE'
            resp = self._make_request_with_auth_fallback(url, headers, params=query_params)
            self.log.debug("Active servers incoming: %s", resp)
            servers.extend(resp['servers'])

            # Don't collect Deleted or Shut off VMs on the first run:
            if i_key in self.changes_since_time:

                # Get a list of deleted serversTimestamp used to filter the call to get the list
                # Need to have admin perms for this to take affect
                query_params['deleted'] = 'true'
                del query_params['status']
                resp = self._make_request_with_auth_fallback(url, headers, params=query_params)
                self.log.debug("Deleted servers are: %s", resp)

                servers.extend(resp['servers'])
                query_params['deleted'] = 'false'

                # Get a list of shut off servers
                query_params['status'] = 'SHUTOFF'
                resp = self._make_request_with_auth_fallback(url, headers, params=query_params)
                self.log.debug("Shutoff servers are: %s", resp)
                servers.extend(resp['servers'])

            self.changes_since_time[i_key] = datetime.utcnow().isoformat()

        except Exception as e:
            self.warning('Unable to get the list of all servers: {0}'.format(str(e)))
            raise e

        for server in servers:
            new_server = {}

            new_server['server_id'] = server.get('id')
            new_server['state'] = server.get('status')
            new_server['server_name'] = server.get('name')
            new_server['hypervisor_hostname'] = server.get('OS-EXT-SRV-ATTR:hypervisor_hostname')
            new_server['tenant_id'] = server.get('tenant_id')

            # Update our cached list of servers
            if new_server['server_id'] not in self.server_details_by_id and new_server['state'] in DIAGNOSTICABLE_STATES:
<<<<<<< HEAD
                self.log.debug("Adding server to cache: %s", new_server)
=======
>>>>>>> da71de99
                # The project may not exist if the server isn't in an active state
                # Query for the project name here to avoid 404s
                new_server['project_name'] = self.get_project_name_from_id(new_server['tenant_id'])
                self.server_details_by_id[new_server['server_id']] = new_server
            elif new_server['server_id'] in self.server_details_by_id and new_server['state'] in REMOVED_STATES:
                self.log.debug("Removing server from cache: %s", new_server)
                try:
                    del self.server_details_by_id[new_server['server_id']]
                except KeyError as e:
                    self.log.debug("Server: %s has already been removed from the cache", new_server['server_id'])
        
        self.log.debug("Cache after refresh: %s", self.server_details_by_id)
        return self.server_details_by_id

    def get_project_name_from_id(self, tenant_id):
        url = "{0}/{1}/{2}/{3}".format(self.keystone_server_url, DEFAULT_KEYSTONE_API_VERSION, "projects", tenant_id)
        self.log.debug("Project URL is %s", url)
        headers = {'X-Auth-Token': self.get_auth_token()}
        try:
            r = self._make_request_with_auth_fallback(url, headers)
            return r['project']['name']

        except Exception as e:
            self.warning('Unable to get project name: {0}'.format(str(e)))
            raise e

    def get_stats_for_single_server(self, server_details, tags=None):
        def _is_valid_metric(label):
            return label in NOVA_SERVER_METRICS or any(seg in label for seg in NOVA_SERVER_INTERFACE_SEGMENTS)
        server_id = server_details.get('server_id')
        state = server_details.get('state')
        server_name = server_details.get('server_name')
        hypervisor_hostname = server_details.get('hypervisor_hostname')
        tenant_id = server_details.get('tenant_id')
        project_name = server_details.get('project_name')
<<<<<<< HEAD

        self.log.debug("Getting details about server: %s", server_details)
=======
>>>>>>> da71de99

        server_stats = {}
        headers = {'X-Auth-Token': self.get_auth_token()}
        url = '{0}/servers/{1}/diagnostics'.format(self.get_nova_endpoint(), server_id)
        try:
            server_stats = self._make_request_with_auth_fallback(url, headers)
        except InstancePowerOffFailure: # 409 response code came back fro nova
            self.log.debug("Server %s is powered off and cannot be monitored", server_id)
            del self.server_details_by_id[server_id]
        except requests.exceptions.HTTPError as e:
            if e.response.status_code == 404:
                self.log.debug("Server %s is not in an ACTIVE state and cannot be monitored, %s", server_id, e)
                del self.server_details_by_id[server_id]
            else:
                self.log.debug("Received HTTP Error when reaching the nova endpoint")
                raise e
        except Exception as e:
            self.warning("Unknown error when monitoring %s : %s" % (server_id, e))
            raise e

        if server_stats:
            tags = tags or []
            if project_name:
                tags.append("project_name:{}".format(project_name))
            if hypervisor_hostname:
                tags.append("hypervisor:{0}".format(hypervisor_hostname))
            if server_name:
                tags.append("server_name:{0}".format(server_name))
            for st in server_stats:
                if _is_valid_metric(st):
                    self.gauge("openstack.nova.server.{0}".format(
                        st.replace("-", "_")), server_stats[st], tags=tags, hostname=server_id)

    def get_stats_for_single_project(self, project):
        def _is_valid_metric(label):
            return label in PROJECT_METRICS

        project_name = project.get('name')

        self.log.debug("Collecting metrics for project. name: {0} id: {1}".format(project_name, project['id']))

        url = '{0}/limits'.format(self.get_nova_endpoint())
        headers = {'X-Auth-Token': self.get_auth_token()}
        server_stats = self._make_request_with_auth_fallback(url, headers, params={"tenant_id": project['id']})

        tags = ['tenant_id:{0}'.format(project['id'])]

        if project_name:
            tags.append('project_name:{0}'.format(project['name']))

        for st in server_stats['limits']['absolute']:
            if _is_valid_metric(st):
                metric_key = PROJECT_METRICS[st]
                self.gauge("openstack.nova.limits.{0}".format(metric_key), server_stats['limits']['absolute'][st], tags=tags)

    def get_stats_for_all_projects(self, projects):
        for project in projects:
            self.get_stats_for_single_project(project)

    # Cache util
    def _is_expired(self, entry):
        assert entry in ["aggregates", "physical_hosts", "hypervisors"]
        ttl = self.CACHE_TTL.get(entry)
        last_fetch_time = getattr(self, self.FETCH_TIME_ACCESSORS.get(entry))
        return datetime.now() - last_fetch_time > timedelta(seconds=ttl)

    def _get_and_set_aggregate_list(self):
        if not self._aggregate_list or self._is_expired("aggregates"):
            self._aggregate_list = self.get_all_aggregate_hypervisors()
            self._last_aggregate_fetch_time = datetime.now()

        return self._aggregate_list
    ###

    def _send_api_service_checks(self, scope):
        # Nova
        headers = {"X-Auth-Token": scope.auth_token}

        try:
            requests.get(scope.service_catalog.nova_endpoint, headers=headers,
                         verify=self._ssl_verify, timeout=DEFAULT_API_REQUEST_TIMEOUT,
                         proxies=self.proxy_config)
            self.service_check(self.COMPUTE_API_SC, AgentCheck.OK,
                               tags=["keystone_server:%s" % self.init_config.get("keystone_server_url")])
        except (requests.exceptions.HTTPError, requests.exceptions.Timeout, requests.exceptions.ConnectionError):
            self.service_check(self.COMPUTE_API_SC, AgentCheck.CRITICAL,
                               tags=["keystone_server:%s" % self.init_config.get("keystone_server_url")])

        # Neutron
        try:
            requests.get(scope.service_catalog.neutron_endpoint, headers=headers,
                         verify=self._ssl_verify, timeout=DEFAULT_API_REQUEST_TIMEOUT,
                         proxies=self.proxy_config)
            self.service_check(self.NETWORK_API_SC, AgentCheck.OK,
                               tags=["keystone_server:%s" % self.init_config.get("keystone_server_url")])
        except (requests.exceptions.HTTPError, requests.exceptions.Timeout, requests.exceptions.ConnectionError):
            self.service_check(self.NETWORK_API_SC, AgentCheck.CRITICAL,
                               tags=["keystone_server:%s" % self.init_config.get("keystone_server_url")])

    def ensure_auth_scope(self, instance):
        """
        Guarantees a valid auth scope for this instance, and returns it

        Communicates with the identity server and initializes a new scope when one is absent, or has been forcibly
        removed due to token expiry
        """
        instance_scope = None

        try:
            instance_scope = self.get_scope_for_instance(instance)
        except KeyError:

            # We're missing a project scope for this instance
            # Let's populate it now
            try:
                if 'auth_scope' in instance:
                    instance_scope = OpenStackProjectScope.from_config(self.init_config, instance, self.proxy_config)
                else:
                    instance_scope = OpenStackUnscoped.from_config(self.init_config, instance, self.proxy_config)

                self.service_check(self.IDENTITY_API_SC, AgentCheck.OK, tags=["server:%s" % self.init_config.get("keystone_server_url")])
            except KeystoneUnreachable as e:
                self.warning("The agent could not contact the specified identity server at %s . Are you sure it is up at that address?" % self.init_config.get("keystone_server_url"))
                self.log.debug("Problem grabbing auth token: %s", e)
                self.service_check(self.IDENTITY_API_SC, AgentCheck.CRITICAL, tags=["server:%s" % self.init_config.get("keystone_server_url")])

                # If Keystone is down/unreachable, we default the Nova and Neutron APIs to UNKNOWN since we cannot access the service catalog
                self.service_check(self.NETWORK_API_SC, AgentCheck.UNKNOWN, tags=["keystone_server:%s" % self.init_config.get("keystone_server_url")])
                self.service_check(self.COMPUTE_API_SC, AgentCheck.UNKNOWN, tags=["keystone_server:%s" % self.init_config.get("keystone_server_url")])

            except MissingNovaEndpoint as e:
                self.warning("The agent could not find a compatible Nova endpoint in your service catalog!")
                self.log.debug("Failed to get nova endpoint for response catalog: %s", e)
                self.service_check(self.COMPUTE_API_SC, AgentCheck.CRITICAL, tags=["keystone_server:%s" % self.init_config.get("keystone_server_url")])

            except MissingNeutronEndpoint:
                self.warning("The agent could not find a compatible Neutron endpoint in your service catalog!")
                self.service_check(self.NETWORK_API_SC, AgentCheck.CRITICAL, tags=["keystone_server:%s" % self.init_config.get("keystone_server_url")])
            else:
                self.set_scope_for_instance(instance, instance_scope)

        return instance_scope

    def check(self, instance):

        # [HACK] only here to help see custom version number while development
        self.log.info("Running modified version 0.2.0")

        # have we been backed off
        if not self.should_run(instance):
            self.log.info('Skipping run due to exponential backoff in effect')
            return

        try:
            instance_scope = self.ensure_auth_scope(instance)

            if not instance_scope:
                # Fast fail in the absence of an instance_scope
                return

            scope_map = {}
            if isinstance(instance_scope, OpenStackProjectScope):
                #  Key could be anything but same format for consistency
                scope_key = (instance_scope.project_name, instance_scope.tenant_id)
                scope_map[scope_key] = instance_scope
                self._parent_scope = None
            elif isinstance(instance_scope, OpenStackUnscoped):
                scope_map.update(instance_scope.project_scope_map)
                self._parent_scope = instance_scope

            #  The scopes we iterate over should all be OpenStackProjectScope
            #  instances
            projects = []
            for _, scope in scope_map.iteritems():
                # Store the scope on the object so we don't have to keep passing it around
                self._current_scope = scope

                self._send_api_service_checks(scope)

                collect_all_projects = instance.get("collect_all_projects", False)

                self.log.debug("Running check with credentials: \n")
                self.log.debug("Nova Url: %s", self.get_nova_endpoint())
                self.log.debug("Neutron Url: %s", self.get_neutron_endpoint())

                # Restrict monitoring to this (host, hypervisor, project)
                # and it's guest servers

                hyp = self.get_local_hypervisor()

                project = self.get_scoped_project(scope)

                if collect_all_projects or project is None:
                    scope_projects = self.get_all_projects(scope)
                    if scope_projects:
                        projects.extend(scope_projects)
                else:
                    projects.append(project)

                # Restrict monitoring to non-excluded servers
                i_key = self._instance_key(instance)
                servers = self.get_servers_managed_by_hypervisor(i_key)

                host_tags = self._get_tags_for_host()

                # Deep copy the cache so we can remove things from the Original during the iteration
                server_cache_copy = copy.deepcopy(self.server_details_by_id)

                for server in server_cache_copy:
                    server_tags = copy.copy(instance.get('server_tags', []))
                    server_tags.append("nova_managed_server")

                    if scope.tenant_id:
                        server_tags.append("tenant_id:%s" % scope.tenant_id)
                    # if project and 'name' in project:
                    #     server_tags.append('project_name:{0}'.format(project['name']))

                    self.external_host_tags[server] = host_tags
                    self.get_stats_for_single_server(servers[server], tags=server_tags)

                if hyp:
                    self.get_stats_for_single_hypervisor(hyp, instance, host_tags=host_tags)
                else:
                    self.warning("Couldn't get hypervisor to monitor for host: %s" % self.get_my_hostname())

                # For now, monitor all networks
                self.get_network_stats()

                if set_external_tags is not None:
                    set_external_tags(self.get_external_host_tags())

            if projects:
                # Ensure projects list and scoped project exists
                self.get_stats_for_all_projects(projects)

        except IncompleteConfig as e:
            if isinstance(e, IncompleteAuthScope):
                self.warning("""Please specify the auth scope via the `auth_scope` variable in your init_config.\n
                             The auth_scope should look like: \n
                            {'project': {'name': 'my_project', 'domain': {'id': 'my_domain_id'}}}\n
                            OR\n
                            {'project': {'id': 'my_project_id'}}
                             """)
            elif isinstance(e, IncompleteIdentity):
                self.warning("Please specify the user via the `user` variable in your init_config.\n" +
                             "This is the user you would use to authenticate with Keystone v3 via password auth.\n" +
                             "The user should look like: {'password': 'my_password', 'name': 'my_name', 'domain': {'id': 'my_domain_id'}}")
            else:
                self.warning("Configuration Incomplete! Check your openstack.yaml file")
        except requests.exceptions.HTTPError as e:
            if e.response.status_code >= 500:
                # exponential backoff
                self.do_backoff(instance)
                self.warning("There were some problems reaching the nova API - applying exponential backoff")
            else:
                self.warning("Error reaching nova API")

            return
        except (requests.exceptions.Timeout, requests.exceptions.ConnectionError) as e:
            # exponential backoff
            self.do_backoff(instance)
            self.warning("There were some problems reaching the nova API - applying exponential backoff")
            return

        self.reset_backoff(instance)

    # Local Info accessors
    def get_local_hypervisor(self):
        """
        Returns the hypervisor running on this host, and assumes a 1-1 between host and hypervisor
        """
        # Look up hypervisors available filtered by my hostname
        host = self.get_my_hostname()
        hyp = self.get_all_hypervisor_ids(filter_by_host=host)
        if hyp:
            return hyp[0]

    def get_all_projects(self, scope):
        """
        Returns all projects in the domain
        """
        url = "{0}/{1}/{2}".format(self.keystone_server_url, DEFAULT_KEYSTONE_API_VERSION, "projects")
        headers = {'X-Auth-Token': scope.auth_token}
        try:
            r = self._make_request_with_auth_fallback(url, headers)
            return r['projects']

        except Exception as e:
            self.warning('Unable to get projects: {0}'.format(str(e)))
            raise e

        return None

    def get_scoped_project(self, project_auth_scope):
        """
        Returns the project that this instance of the check is scoped to
        """

        filter_params = {}
        url = "{0}/{1}/{2}".format(self.keystone_server_url, DEFAULT_KEYSTONE_API_VERSION, "projects")
        if project_auth_scope.tenant_id:
            if project_auth_scope.project_name:
                return {
                    "id": project_auth_scope.tenant_id,
                    "name": project_auth_scope.project_name
                }

            url = "{}/{}".format(url, project_auth_scope.tenant_id)
        else:
            filter_params = {
                "name": project_auth_scope.project_name,
                "domain_id": project_auth_scope.domain_id
            }

        headers = {'X-Auth-Token': project_auth_scope.auth_token}

        try:
            project_details = self._make_request_with_auth_fallback(url, headers, params=filter_params)
            if filter_params:
                assert len(project_details["projects"]) == 1, "Non-unique project credentials"

                # Set the tenant_id so we won't have to fetch it next time
                project_auth_scope.tenant_id = project_details["projects"][0].get("id")
                return project_details["projects"][0]
            else:
                project_auth_scope.project_name = project_details["project"]["name"]
                return project_details["project"]

        except Exception as e:
            self.warning('Unable to get the project details: {0}'.format(str(e)))
            raise e

        return None

    def get_my_hostname(self):
        """
        Returns a best guess for the hostname registered with OpenStack for this host
        """
        return self.init_config.get("os_host") or self.hostname

    def get_servers_managed_by_hypervisor(self, i_key):
        servers = self.get_all_servers(i_key, filter_by_host=self.get_my_hostname())
        if self.exclude_server_id_rules:
            # Filter out excluded servers
            for exclude_id_rule in self.exclude_server_id_rules:
                for server_id in servers.keys():
                    if re.match(exclude_id_rule, server_id):
                        del self.server_details_by_id[server_id]
        
        return self.server_details_by_id

    def _get_tags_for_host(self):
        hostname = self.get_my_hostname()
        hostname = hostname.split('.')[0] # HACK we added split('.')[0]
        tags = []
        if hostname in self._get_and_set_aggregate_list():
            tags.append('aggregate:{0}'.format(self._aggregate_list[hostname]['aggregate']))
            # Need to check if there is a value for availability_zone because it is possible to have an aggregate without an AZ
            if self._aggregate_list[hostname]['availability_zone']:
                tags.append('availability_zone:{0}'.format(self._aggregate_list[hostname]['availability_zone']))
        else:
            self.log.info('Unable to find hostname %s in aggregate list. Assuming this host is unaggregated', hostname)

        return tags

    # For attaching tags to hosts that are not the host running the agent

    def get_external_host_tags(self):
        """ Returns a list of tags for every guest server that is detected by the OpenStack
        integration.
        List of pairs (hostname, list_of_tags)
        """
        self.log.debug("Collecting external_host_tags now")
        external_host_tags = []
        for k, v in self.external_host_tags.iteritems():
            external_host_tags.append((k, {SOURCE_TYPE: v}))

        self.log.debug("Sending external_host_tags: %s", external_host_tags)
        return external_host_tags<|MERGE_RESOLUTION|>--- conflicted
+++ resolved
@@ -929,10 +929,7 @@
 
             # Update our cached list of servers
             if new_server['server_id'] not in self.server_details_by_id and new_server['state'] in DIAGNOSTICABLE_STATES:
-<<<<<<< HEAD
                 self.log.debug("Adding server to cache: %s", new_server)
-=======
->>>>>>> da71de99
                 # The project may not exist if the server isn't in an active state
                 # Query for the project name here to avoid 404s
                 new_server['project_name'] = self.get_project_name_from_id(new_server['tenant_id'])
@@ -968,11 +965,6 @@
         hypervisor_hostname = server_details.get('hypervisor_hostname')
         tenant_id = server_details.get('tenant_id')
         project_name = server_details.get('project_name')
-<<<<<<< HEAD
-
-        self.log.debug("Getting details about server: %s", server_details)
-=======
->>>>>>> da71de99
 
         server_stats = {}
         headers = {'X-Auth-Token': self.get_auth_token()}
