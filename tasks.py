from __future__ import print_function, unicode_literals

import json
import os
<<<<<<< HEAD
import uuid
from collections import OrderedDict
=======
import fnmatch
import shutil
>>>>>>> 090eb1ad
from io import open

from invoke import task
from invoke.exceptions import Exit

ROOT = os.path.dirname(os.path.abspath(__file__))

# Note: these are the names of the folder containing the check
AGENT_BASED_INTEGRATIONS = [
    'datadog-checks-base',
    'disk',
    'directory',
    'envoy',
    'istio',
    'kube_proxy',
    'kubelet',
    'linkerd',
    'nfsstat',
    'prometheus',
    'redisdb',
    'vsphere',
]


def parse_version_parts(version):
    return (
        [int(v) for v in version.split('.') if v.isdigit()]
        if isinstance(version, str) else []
    )


def ensure_deps_declared(reqs_txt, reqs_in):
    if os.path.isfile(reqs_txt) and not os.path.isfile(reqs_in):
        declacred_lines = []

        with open(reqs_txt, 'r', encoding='utf-8') as f:
            lines = f.readlines()

        for line in lines:
            line = line.split('--hash')[0].strip('\r\n \\')
            if line and not line.startswith('#'):
                declacred_lines.append(line + '\n')

        with open(reqs_in, 'w', encoding='utf-8') as f:
            f.writelines(declacred_lines)


@task(help={
    'targets': "Comma separated names of the checks that will be tested",
    'changed-only': "Whether to only test checks that were changed in a PR",
    'dry-run': "Just print the list of checks that would be tested",
})
def test(ctx, targets=None, changed_only=False, dry_run=False):
    """
    Run the tests for Agent-based checks

    Example invocation:
        inv test --targets=disk,redisdb
    """
    if targets is None:
        targets = AGENT_BASED_INTEGRATIONS
    elif isinstance(targets, basestring):
        targets = [t for t in targets.split(',') if t in AGENT_BASED_INTEGRATIONS]

    if changed_only:
        targets = list(set(targets) & integrations_changed(ctx))

    if dry_run:
        print(targets)
        return

    for check in targets:
        with ctx.cd(check):
            print("\nRunning tox in '{}'\n".format(check))
            ctx.run('tox')


def integrations_changed(ctx):
    """
    Find out which checks were changed in the current branch
    """
    checks = set()
    res = ctx.run('git diff --name-only master...', hide='out')
    for line in res.stdout.split('\n'):
        if line:
            checks.add(line.split('/')[0])
    return checks


@task(help={
    'package': 'The package to upgrade throughout the integrations',
    'version': 'The version of the package to pin',
    'verbose': 'Whether or not to produce output',
})
def upgrade(ctx, package=None, version=None, verbose=False):
    """Upgrade a dependency for all integrations that require it.
    ``pip-compile`` must be in PATH.

    Example invocation:
        inv upgrade --verbose -p=requests -v=2.18.4
    """
    if not (package and version):
        raise Exit('`package` and `version` are required arguments.')

    for check_name in sorted(os.listdir(ROOT)):
        check_dir = os.path.join(ROOT, check_name)
        reqs_in = os.path.join(check_dir, 'requirements.in')
        reqs_txt = os.path.join(check_dir, 'requirements.txt')

        ensure_deps_declared(reqs_txt, reqs_in)

        if os.path.isfile(reqs_in):
            with open(reqs_in, 'r', encoding='utf-8') as f:
                lines = f.readlines()

            for i, line in enumerate(lines):
                try:
                    pkg = line.split('=')[0].strip()
                    if pkg == package:
                        break
                except IndexError:
                    continue
            # Skip integrations that don't require the package.
            else:
                continue

            if verbose:
                print('Check `{}`:'.format(check_name))
                print('    Old: `{}`'.format(lines[i].strip()))

            lines[i] = '{}=={}\n'.format(package, version)

            with open(reqs_in, 'w', encoding='utf-8') as f:
                f.writelines(lines)

            if verbose:
                print('    New: `{}`'.format(lines[i].strip()))
                print('    Locking dependencies...')

            with ctx.cd(check_dir):
                ctx.run(
                    'pip-compile '
                    '--generate-hashes '
                    '--output-file requirements.txt '
                    'requirements.in',
                    hide='both'
                )

<<<<<<< HEAD

@task(help={
    'update': 'Update every `manifest_version`',
    'fix': 'Attempt making manifests valid',
    'include_extras': 'Include optional fields',
})
def manifest(ctx, update=None, fix=False, include_extras=False):
    """Validate all `manifest.json` files.

    Example invocation:
        inv manifest --update manifest_version=1.0.0
    """
    if update:
        try:
            key, value = update.split('=')
        except ValueError:
            raise Exit('Unable to parse `{}`'.format(update))
    else:
        key, value = None, None

    all_guids = {}
    failed = 0
    output = ''

    for check_name in sorted(os.listdir(ROOT)):
        check_dir = os.path.join(ROOT, check_name)
        manifest_file = os.path.join(check_dir, 'manifest.json')

        if os.path.isfile(manifest_file):
            check_output = '{} ->\n'.format(check_name)

            try:
                with open(manifest_file, 'r') as f:
                    decoded = json.loads(f.read().strip(), object_pairs_hook=OrderedDict)
            except json.JSONDecodeError:
                check_output += '  invalid json: {}\n'.format(manifest_file)
                output += check_output
                failed += 1
                continue

            if update:
                decoded[key] = value
                check_output += '  new `{}`: {}\n'.format(key, value)
            else:
                # guid
                guid = decoded.get('guid')
                if guid in all_guids:
                    check_output += '  duplicate `guid`: `{}` from `{}`\n'.format(guid, all_guids[guid])
                    failed += 1
                    if fix:
                        new_guid = uuid.uuid4()
                        all_guids[new_guid] = check_name
                        decoded['guid'] = new_guid
                        check_output += '  new `guid`: {}\n'.format(new_guid)
                        failed -= 1
                elif not guid or not isinstance(guid, str):
                    check_output += '  required non-null string: guid\n'
                    failed += 1
                    if fix:
                        new_guid = uuid.uuid4()
                        all_guids[new_guid] = check_name
                        decoded['guid'] = new_guid
                        check_output += '  new `guid`: {}\n'.format(new_guid)
                        failed -= 1
                else:
                    all_guids[guid] = check_name

                # manifest_version
                correct_manifest_version = '1.0.0'
                manifest_version = decoded.get('manifest_version')
                version_parts = parse_version_parts(manifest_version)
                if len(version_parts) != 3:
                    if not manifest_version:
                        check_output += '  required non-null string: manifest_version\n'
                    else:
                        check_output += '  invalid `manifest_version`: {}\n'.format(manifest_version)
                    failed += 1
                    if fix:
                        version_parts = parse_version_parts(correct_manifest_version)
                        decoded['manifest_version'] = correct_manifest_version
                        check_output += '  new `manifest_version`: {}\n'.format(correct_manifest_version)
                        failed -= 1

                if len(version_parts) == 3 and version_parts >= [1, 0, 0]:
                    if 'max_agent_version' in decoded:
                        check_output += '  outdated field: max_agent_version\n'
                        failed += 1
                        if fix:
                            del decoded['max_agent_version']
                            check_output += '  removed field: max_agent_version\n'
                            failed -= 1

                    if 'min_agent_version' in decoded:
                        check_output += '  outdated field: min_agent_version\n'
                        failed += 1
                        if fix:
                            del decoded['max_agent_version']
                            check_output += '  removed field: min_agent_version\n'
                            failed -= 1

                # maintainer
                correct_maintainer = 'help@datadoghq.com'
                maintainer = decoded.get('maintainer')
                if maintainer != correct_maintainer:
                    check_output += '  incorrect `maintainer`: {}\n'.format(maintainer)
                    failed += 1
                    if fix:
                        decoded['maintainer'] = correct_maintainer
                        check_output += '  new `maintainer`: {}\n'.format(correct_maintainer)
                        failed -= 1

                # name
                correct_name = check_name
                name = decoded.get('name')
                if not isinstance(name, str) or name.lower() != correct_name.lower():
                    check_output += '  incorrect `name`: {}\n'.format(name)
                    failed += 1
                    if fix:
                        decoded['name'] = correct_name
                        check_output += '  new `name`: {}\n'.format(correct_name)
                        failed -= 1

                # short_description
                short_description = decoded.get('short_description')
                if not short_description or not isinstance(short_description, str):
                    check_output += '  required non-null string: short_description\n'
                    failed += 1

                # support
                correct_support = 'contrib' if os.path.basename(ROOT) == 'extras' else 'core'
                support = decoded.get('support')
                if support not in ('core', 'contrib'):
                    check_output += '  invalid `support`: {}\n'.format(support)
                    failed += 1
                    if fix:
                        decoded['support'] = correct_support
                        check_output += '  new `support`: {}\n'.format(correct_support)
                        failed -= 1

                # version
                version = decoded.get('version')
                version_parts = parse_version_parts(version)
                if len(version_parts) != 3:
                    if not version:
                        check_output += '  required non-null string: version\n'
                    else:
                        check_output += '  invalid `version`: {}\n'.format(version)
                    failed += 1

                if include_extras:
                    # supported_os
                    supported_os = decoded.get('supported_os')
                    if not supported_os or not isinstance(supported_os, list):
                        check_output += '  required non-null sequence: supported_os\n'
                        failed += 1
                    else:
                        known_systems = {'linux', 'mac_os', 'windows'}
                        unknown_systems = sorted(set(supported_os) - known_systems)
                        if unknown_systems:
                            check_output += '  unknown `supported_os`: {}\n'.format(', '.join(unknown_systems))
                            failed += 1

                    # public_title
                    public_title = decoded.get('public_title')
                    if not public_title or not isinstance(public_title, str):
                        check_output += '  required non-null string: public_title\n'
                        failed += 1
                    else:
                        title_start = 'Datadog-'
                        title_end = ' Integration'
                        section_char_set = set(public_title[len(title_start):-len(title_end)].lower())
                        check_name_char_set = set(check_name.lower())
                        character_overlap = check_name_char_set & section_char_set

                        correct_start = public_title.startswith(title_start)
                        correct_end = public_title.endswith(title_end)
                        overlap_enough = len(character_overlap) > int(len(check_name_char_set) * 0.5)

                        if not (correct_start and correct_end and overlap_enough):
                            check_output += '  invalid `public_title`: {}\n'.format(public_title)
                            failed += 1

                    # categories
                    categories = decoded.get('categories')
                    if not categories or not isinstance(categories, list):
                        check_output += '  required non-null sequence: categories\n'
                        failed += 1

                    # type
                    correct_integration_type = 'check'
                    integration_type = decoded.get('type')
                    if not integration_type or not isinstance(integration_type, str):
                        check_output += '  required non-null string: type\n'
                        failed += 1
                        if fix:
                            decoded['type'] = correct_integration_type
                            check_output += '  new `type`: {}\n'.format(correct_integration_type)
                            failed -= 1
                    elif integration_type != correct_integration_type:
                        check_output += '  invalid `type`: {}\n'.format(integration_type)
                        failed += 1
                        if fix:
                            decoded['type'] = correct_integration_type
                            check_output += '  new `type`: {}\n'.format(correct_integration_type)
                            failed -= 1

                    # is_public
                    correct_is_public = True
                    is_public = decoded.get('is_public')
                    if not isinstance(is_public, bool):
                        check_output += '  required boolean: is_public\n'
                        failed += 1
                        if fix:
                            decoded['is_public'] = correct_is_public
                            check_output += '  new `is_public`: {}\n'.format(correct_is_public)
                            failed -= 1
                    elif is_public != correct_is_public:
                        check_output += '  invalid `is_public`: {}\n'.format(is_public)
                        failed += 1
                        if fix:
                            decoded['is_public'] = correct_is_public
                            check_output += '  new `is_public`: {}\n'.format(correct_is_public)
                            failed -= 1

                    # has_logo
                    default_has_logo = True
                    has_logo = decoded.get('has_logo')
                    if not isinstance(has_logo, bool):
                        check_output += '  required boolean: has_logo\n'
                        failed += 1
                        if fix:
                            decoded['has_logo'] = default_has_logo
                            check_output += '  new `has_logo`: {}\n'.format(default_has_logo)
                            failed -= 1

                    # doc_link
                    doc_link = decoded.get('doc_link')
                    if not doc_link or not isinstance(doc_link, str):
                        check_output += '  required non-null string: doc_link\n'
                        failed += 1
                    elif not doc_link.startswith('https://docs.datadoghq.com/integrations/'):
                        check_output += '  invalid `doc_link`: {}\n'.format(doc_link)
                        failed += 1

            # See if anything happened
            if len(check_output.splitlines()) > 1:
                output += check_output
                if fix or update:
                    new_manifest = '{}\n'.format(json.dumps(decoded, indent=2))
                    with open(manifest_file, 'w') as f:
                        f.write(new_manifest)

    if output:
        # Don't print trailing new line
        print(output[:-1])

    raise Exit(int(failed > 0))
=======
@task(help={})
def cleanup(ctx):
    """
    Cleanup all temporary files and directories

    Example invocation:
        inv cleanup
    """

    should_delete_directories = [
        ".eggs",
        ".pytest_cache",
        ".tox",
        "__pycache__"
    ]
    should_delete_directories_globs = [
        "*.egg-info"
    ]

    for path, dirnames, filenames in os.walk('.'):
        for filename in fnmatch.filter(filenames, '*.pyc'):
            file_path = os.path.join(HERE, path, filename)
            os.remove(file_path)
        for dirname in dirnames:
            if dirname in should_delete_directories:
                dir_path = os.path.join(HERE, path, dirname)
                shutil.rmtree(dir_path)

        for dir_glob in should_delete_directories_globs:
            for dirname in fnmatch.filter(dirnames, dir_glob):
                dir_path = os.path.join(HERE, path, dirname)
                shutil.rmtree(dir_path)
>>>>>>> 090eb1ad
<|MERGE_RESOLUTION|>--- conflicted
+++ resolved
@@ -1,14 +1,11 @@
 from __future__ import print_function, unicode_literals
 
+import fnmatch
 import json
 import os
-<<<<<<< HEAD
+import shutil
 import uuid
 from collections import OrderedDict
-=======
-import fnmatch
-import shutil
->>>>>>> 090eb1ad
 from io import open
 
 from invoke import task
@@ -157,7 +154,40 @@
                     hide='both'
                 )
 
-<<<<<<< HEAD
+                
+@task(help={})
+def cleanup(ctx):
+    """
+    Cleanup all temporary files and directories
+
+    Example invocation:
+        inv cleanup
+    """
+
+    should_delete_directories = [
+        ".eggs",
+        ".pytest_cache",
+        ".tox",
+        "__pycache__"
+    ]
+    should_delete_directories_globs = [
+        "*.egg-info"
+    ]
+
+    for path, dirnames, filenames in os.walk('.'):
+        for filename in fnmatch.filter(filenames, '*.pyc'):
+            file_path = os.path.join(HERE, path, filename)
+            os.remove(file_path)
+        for dirname in dirnames:
+            if dirname in should_delete_directories:
+                dir_path = os.path.join(HERE, path, dirname)
+                shutil.rmtree(dir_path)
+
+        for dir_glob in should_delete_directories_globs:
+            for dirname in fnmatch.filter(dirnames, dir_glob):
+                dir_path = os.path.join(HERE, path, dirname)
+                shutil.rmtree(dir_path)
+
 
 @task(help={
     'update': 'Update every `manifest_version`',
@@ -414,38 +444,4 @@
         # Don't print trailing new line
         print(output[:-1])
 
-    raise Exit(int(failed > 0))
-=======
-@task(help={})
-def cleanup(ctx):
-    """
-    Cleanup all temporary files and directories
-
-    Example invocation:
-        inv cleanup
-    """
-
-    should_delete_directories = [
-        ".eggs",
-        ".pytest_cache",
-        ".tox",
-        "__pycache__"
-    ]
-    should_delete_directories_globs = [
-        "*.egg-info"
-    ]
-
-    for path, dirnames, filenames in os.walk('.'):
-        for filename in fnmatch.filter(filenames, '*.pyc'):
-            file_path = os.path.join(HERE, path, filename)
-            os.remove(file_path)
-        for dirname in dirnames:
-            if dirname in should_delete_directories:
-                dir_path = os.path.join(HERE, path, dirname)
-                shutil.rmtree(dir_path)
-
-        for dir_glob in should_delete_directories_globs:
-            for dirname in fnmatch.filter(dirnames, dir_glob):
-                dir_path = os.path.join(HERE, path, dirname)
-                shutil.rmtree(dir_path)
->>>>>>> 090eb1ad
+    raise Exit(int(failed > 0))